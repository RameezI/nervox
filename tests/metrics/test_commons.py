# Copyright(c) 2023 Rameez Ismail - All Rights Reserved
# Author: Rameez Ismail
# Email: rameez.ismaeel@gmail.com
#
# Licensed under the Apache License, Version 2.0 (the "License");
# you may not use this file except in compliance with the License.
# You may obtain a copy of the License at
#
#    http://www.apache.org/licenses/LICENSE-2.0
#
# Unless required by applicable law or agreed to in writing, software
# distributed under the License is distributed on an "AS IS" BASIS,
# WITHOUT WARRANTIES OR CONDITIONS OF ANY KIND, either express or implied.
# See the License for the specific language governing permissions and
# limitations under the License.

import tensorflow as tf
from nervox.metrics import Mean


class TestMeanMetrics(tf.test.TestCase):
    def test_mean_metric(self):
        values = tf.constant([[2.0, 8.0, 8.0, 2.0]])
        mean = Mean()
        expectation = 5.0
        mean.update(values)
        self.assertAllEqual(expectation, mean.result())

        expectation = 10.0
        values = tf.constant([[11.0, 17.4, 22.6, 9.0]])
        mean.update(values)
        self.assertAllEqual(expectation, mean.result())

        mean.reset()
        expectation = 60 / 4.0
        values = tf.constant([[11.0, 17.4, 22.6, 9.0]])
        mean.update(values)
        self.assertAllClose(expectation, mean.result())

    def test_mean_metric_multi_axis(self):
        values = tf.constant(
            [
                [
                    2.0,
                    8,
                    8.0,
                    2,
                ],
                [2.0, 8.0, 8.0, 2.0],
            ]
        )
        mean = Mean(axis=-1)
        expectation = [5.0, 5.0]
        mean.update(values)
        self.assertAllEqual(expectation, mean.result())

        expectation = [5.0, 10.0]
        values = tf.constant(
            [
                [
                    2.0,
                    8,
                    8.0,
                    2,
                ],
                [11.0, 17.4, 22.6, 9.0],
            ]
        )
        mean.update(values)
        self.assertAllEqual(expectation, mean.result())

        mean.reset()
        expectation = [60.0 / 4, 60.0 / 4]
        values = tf.constant([[11.0, 17.4, 22.6, 9.0], [11.0, 17.4, 22.6, 9.0]])
        mean.update(values)
        self.assertAllClose(expectation, mean.result())

        mean = Mean(axis=1)
        expectation = [[10.0, 20.0], [10, 20], [5, 5], [10.0, 15.0]]
        values = tf.constant(
            [
                [[11.0, 17.4], [9.0, 22.6]],
                [[9, 22.6], [11.0, 17.4]],
                [[2, 8.0], [8.0, 2.0]],
                [[15, 22], [5.0, 8.0]],
            ]
        )
        mean.update(values)
        self.assertAllClose(expectation, mean.result())
<<<<<<< HEAD
        
        mean = Mean(axis=1, keepdims=True)
        expectation = [[[10., 20.]], [[10, 20]], [[5, 5]], [[10., 15.]]]
        values = tf.constant([[[11., 17.4], [9., 22.6]], [[9, 22.6], [11., 17.4]],
                              [[2, 8.], [8., 2.]], [[15, 22], [5., 8.]]
                              ])
=======

        mean = Mean(axis=1, keep_dims=True)
        expectation = [[[10.0, 20.0]], [[10, 20]], [[5, 5]], [[10.0, 15.0]]]
        values = tf.constant(
            [
                [[11.0, 17.4], [9.0, 22.6]],
                [[9, 22.6], [11.0, 17.4]],
                [[2, 8.0], [8.0, 2.0]],
                [[15, 22], [5.0, 8.0]],
            ]
        )
>>>>>>> cd40ddeb
        mean.update(values)
        self.assertAllClose(expectation, mean.result())


if __name__ == "__main__":
    tf.test.main()<|MERGE_RESOLUTION|>--- conflicted
+++ resolved
@@ -87,26 +87,12 @@
         )
         mean.update(values)
         self.assertAllClose(expectation, mean.result())
-<<<<<<< HEAD
         
         mean = Mean(axis=1, keepdims=True)
         expectation = [[[10., 20.]], [[10, 20]], [[5, 5]], [[10., 15.]]]
         values = tf.constant([[[11., 17.4], [9., 22.6]], [[9, 22.6], [11., 17.4]],
                               [[2, 8.], [8., 2.]], [[15, 22], [5., 8.]]
                               ])
-=======
-
-        mean = Mean(axis=1, keep_dims=True)
-        expectation = [[[10.0, 20.0]], [[10, 20]], [[5, 5]], [[10.0, 15.0]]]
-        values = tf.constant(
-            [
-                [[11.0, 17.4], [9.0, 22.6]],
-                [[9, 22.6], [11.0, 17.4]],
-                [[2, 8.0], [8.0, 2.0]],
-                [[15, 22], [5.0, 8.0]],
-            ]
-        )
->>>>>>> cd40ddeb
         mean.update(values)
         self.assertAllClose(expectation, mean.result())
 
