# Copyright(c) 2023 Rameez Ismail - All Rights Reserved
# Author: Rameez Ismail
# Email: rameez.ismaeel@gmail.com
#
# Licensed under the Apache License, Version 2.0 (the "License");
# you may not use this file except in compliance with the License.
# You may obtain a copy of the License at
#
#    http://www.apache.org/licenses/LICENSE-2.0
#
# Unless required by applicable law or agreed to in writing, software
# distributed under the License is distributed on an "AS IS" BASIS,
# WITHOUT WARRANTIES OR CONDITIONS OF ANY KIND, either express or implied.
# See the License for the specific language governing permissions and
# limitations under the License.

import tensorflow as tf
from typing import Union, Tuple
from nervox.utils import capture_params
#import tensorflow_addons as tfa
from nervox.utils import capture_params

# Aliases
ResizeMethod = tf.image.ResizeMethod


class Transform:
    def __init_subclass__(cls, *args, **kwargs):
        super().__init_subclass__(*args, **kwargs)
        cls.__user_init__ = cls.__init__
        # if the user has not already decorated the __init__ method, decorate it...
        if not hasattr(cls.__user_init__, "_wrapper_capture_params_"):
            cls.__user_init__ = capture_params(cls.__init__, **kwargs)

        def _wrapped_init(self, *args, **kwargs):
            # call the user's __init__ method
            super().__init__()
            self.__user_init__(*args, **kwargs)

        cls.__init__ = _wrapped_init


class Shuffle:
    @capture_params
    def __init__(
        self, buffer_size: int = 2048, seed=None, reshuffle_each_iteration=False
    ):
        self.buffer_size = buffer_size
        self.seed = None
        self.reshuffle_each_iteration = reshuffle_each_iteration

    def __call__(self, dataset):
        return dataset.shuffle(
            self.buffer_size,
            seed=self.seed,
            reshuffle_each_iteration=self.reshuffle_each_iteration,
        )


class Cache:
    def __call__(self, dataset):
        return dataset.cache()


class Prefetch:
    @capture_params
    def __init__(self, buffer_len=tf.data.AUTOTUNE):
        self.buffer_len = buffer_len

    def __call__(self, dataset):
        return dataset.prefetch(self.buffer_len)


class Normalize(Transform):
    def __init__(
        self, mean=0.0, std=1.0, keys=("image",), num_parallel_calls=tf.data.AUTOTUNE
    ) -> None:
        self.mean = tf.constant(mean)
        self.std = tf.constant(std)
        self.keys = keys
        self.num_parallel_calls = num_parallel_calls

    def transform(self, batch):
        for key in self.keys:
            batch.update(
                {key: (tf.cast(batch[key], tf.float32) - self.mean) / self.std}
            )
        return batch

    def __call__(self, dataset):
        return dataset.map(self.transform, num_parallel_calls=self.num_parallel_calls)


class DropRemainder:
    @capture_params
    def __init__(self, batch_size, key="image", batch_first=True) -> None:
        self.key = key
        self.batch_size = batch_size
        self.batch_first = batch_first

    def filter(self, batch):
        axis = 0 if self.batch_first else -1
        is_proper_size = tf.math.equal(tf.shape(batch[self.key])[axis], self.batch_size)
        return is_proper_size

    def __call__(self, dataset):
        return dataset.filter(self.filter)


class TakeSingleImage:
    @capture_params
    def __init__(
        self,
        index: Union[int, None] = None,
        input_key: str = "video",
        output_key: str = "image",
        drop_input_key: bool = True,
        num_parallel_calls=tf.data.AUTOTUNE,
        **kwargs,
    ) -> None:
        """
        Extracts a single image, from a sequence of images, and adds it as an additional feature to the batch
        Args:
            index:              The index of the sequence, if None a random index is generated.
            input_key:          The key under which the sequence of images is available
            output_key:         The key under which the extracted image is to be saved
            drop_input_key:     Weather to drop the original feature from which the image is extracted
            **kwargs            additional arguments
        """
        self.image_index = index
        self.input_key = input_key
        self.output_key = output_key
        self.drop_input_key = drop_input_key
        self.index_limit = kwargs.pop("index_limit", None)
        self.num_parallel_calls = num_parallel_calls

    def transform(self, batch):
        seq_len = (
            int(tf.shape(batch[self.input_key])[1])
            if self.index_limit is None
            else self.index_limit
        )
        index = (
            self.image_index
            if self.image_index is not None
            else tf.random.uniform((), minval=0, maxval=seq_len, dtype=tf.int32)
        )
        batch[self.output_key] = batch[self.input_key][:, index, :, :, :]
        batch.pop("video") if self.drop_input_key else None
        return batch

    def __call__(self, dataset):
        return dataset.map(self.transform, num_parallel_calls=self.num_parallel_calls)


class OneHotLabels:
    @capture_params
    def __init__(
        self, num_labels=10, keys=("label",), num_parallel_calls=tf.data.AUTOTUNE
    ) -> None:
        self.keys = keys
        self.num_labels = num_labels
        self.num_parallel_calls = num_parallel_calls

    def transform(self, batch):
        for key in self.keys:
            batch.update(
                {key: tf.one_hot(tf.cast(batch[key], tf.int32), self.num_labels)}
            )
        return batch

    def __call__(self, dataset):
        return dataset.map(self.transform, num_parallel_calls=self.num_parallel_calls)


class SupervisedSignal:
    @capture_params
    def __init__(
        self, keys=("image", "label"), num_parallel_calls=tf.data.AUTOTUNE
    ) -> None:
        self.supervised_keys = keys
        self.num_parallel_calls = num_parallel_calls

    def transform(self, batch):
        batch = batch[self.supervised_keys[0]], batch[self.supervised_keys[1]]
        return batch

    def __call__(self, dataset):
        return dataset.map(self.transform, num_parallel_calls=self.num_parallel_calls)


class Resize:
    @capture_params
    def __init__(
        self,
        size,
        input_key="image",
        method: ResizeMethod = ResizeMethod.BILINEAR,
        preserve_aspect_ratio: bool = False,
        antialias: bool = False,
        num_parallel_calls=tf.data.AUTOTUNE,
    ) -> None:
        self.key = input_key
        self.size = size
        self.method = method
        self.preserve_aspect_ratio = preserve_aspect_ratio
        self.antialias = antialias
        self.num_parallel_calls = num_parallel_calls

    def transform(self, batch):
        out_images = tf.image.resize(
            batch[self.key],
            self.size,
            method=self.method,
            preserve_aspect_ratio=self.preserve_aspect_ratio,
            antialias=self.antialias,
        )
        batch.update({self.key: out_images})
        return batch

    def __call__(self, dataset):
        return dataset.map(self.transform, num_parallel_calls=self.num_parallel_calls)


class RandomCropWithPadding:
    @capture_params
    def __init__(
        self,
        image_size: Union[int, Tuple[int, int]],
        padding_size: Union[int, Tuple[int, int]] = 0,
        input_key="image",
        num_parallel_calls=tf.data.AUTOTUNE,
    ) -> None:
        """
        Args:
            image_size:
            padding_size:
            input_key:
        """

        self.key = input_key
        if isinstance(image_size, int):
            image_size = (image_size, image_size)
        if isinstance(padding_size, int):
            padding_size = (padding_size, padding_size)

        if len(padding_size) == 2:
            self.pad_rows = padding_size[0]
            self.pad_cols = padding_size[1]
        else:
            raise ValueError

        if len(image_size) == 2:
            self.image_height = image_size[0]
            self.image_width = image_size[1]
        else:
            raise ValueError

        self.num_parallel_calls = num_parallel_calls

    def transform(self, batch):
        padded_height = self.image_height + int(2 * self.pad_rows)
        padded_width = self.image_width + int(2 * self.pad_cols)
        padded_image = tf.image.pad_to_bounding_box(
            batch[self.key], self.pad_rows, self.pad_cols, padded_height, padded_width
        )
        y = tf.random.uniform(shape=[], minval=0, maxval=self.pad_rows, dtype=tf.int32)
        x = tf.random.uniform(shape=[], minval=0, maxval=self.pad_cols, dtype=tf.int32)
        output_image = tf.image.crop_to_bounding_box(
            padded_image, y, x, self.image_height, self.image_width
        )
        batch.update({self.key: output_image})
        return batch

    def __call__(self, dataset):
        return dataset.map(self.transform, num_parallel_calls=self.num_parallel_calls)


class RandomHorizontalFlip:
    @capture_params
    def __init__(self, input_key="image", num_parallel_calls=tf.data.AUTOTUNE) -> None:
        self.key = input_key
        self.num_parallel_calls = num_parallel_calls

    def transform(self, batch):
        output_image = tf.image.random_flip_left_right(batch[self.key])
        batch.update({self.key: output_image})
        return batch

    def __call__(self, dataset):
        return dataset.map(self.transform, num_parallel_calls=self.num_parallel_calls)


class RandomVerticalFlip:
    @capture_params
    def __init__(self, input_key="image", num_parallel_calls=tf.data.AUTOTUNE) -> None:
        self.key = input_key
        self.num_parallel_calls = num_parallel_calls

    def transform(self, batch):
        output_image = tf.image.random_flip_up_down(batch[self.key])
        batch.update({self.key: output_image})
        return batch

    def __call__(self, dataset):
        return dataset.map(self.transform, num_parallel_calls=self.num_parallel_calls)


<<<<<<< HEAD
#class RandomCutout:
#    @capture_params
#    def __init__(self, cutout_size, input_key='image',
#                 num_parallel_calls=tf.data.AUTOTUNE) -> None:
#        self.key = input_key
#        self.cutout_size = cutout_size
#        self.num_parallel_calls = num_parallel_calls
#    
#    def transform(self, batch):
#        output_image = tfa.image.random_cutout(batch[self.key], self.cutout_size)
#        batch.update({self.key: output_image})
#        return batch
#    
#    def __call__(self, dataset):
#        return dataset.map(self.transform, self.num_parallel_calls)
=======
class RandomCutout:
    @capture_params
    def __init__(
        self, cutout_size, input_key="image", num_parallel_calls=tf.data.AUTOTUNE
    ) -> None:
        self.key = input_key
        self.cutout_size = cutout_size
        self.num_parallel_calls = num_parallel_calls

    def transform(self, batch):
        output_image = tfa.image.random_cutout(batch[self.key], self.cutout_size)
        batch.update({self.key: output_image})
        return batch

    def __call__(self, dataset):
        return dataset.map(self.transform, self.num_parallel_calls)
>>>>>>> cd40ddeb


# @tf.function
# def _norm_params(mask_size, offset=None):
#     tf.assert_equal(
#         tf.reduce_any(mask_size % 2 != 0),
#         False,
#         "mask_size should be divisible by 2",
#     )
#     if tf.rank(mask_size) == 0:
#         mask_size = tf.stack([mask_size, mask_size])
#     if offset is not None and tf.rank(offset) == 1:
#         offset = tf.expand_dims(offset, 0)
#     return mask_size, offset
#
#
# @tf.function
# def _random_center(mask_dim_length, image_dim_length, batch_size, seed):
#     if mask_dim_length >= image_dim_length:
#         return tf.tile([image_dim_length // 2], [batch_size])
#     half_mask_dim_length = mask_dim_length // 2
#     return tf.random.uniform(
#         shape=[batch_size],
#         minval=half_mask_dim_length,
#         maxval=image_dim_length - half_mask_dim_length,
#         dtype=tf.int32,
#         seed=seed,
#     )
#
#
# def cutout(images: TensorLike, mask_size: TensorLike,
#            offset: TensorLike = (0, 0), constant_values: Number = 0,) -> tf.Tensor:
#     """Apply [cutout](https://arxiv.org/abs/1708.04552) to images.
#     This operation applies a `(mask_height x mask_width)` mask of zeros to
#     a location within `images` specified by the offset.
#     The pixel values filled in will be of the value `constant_values`.
#     The location where the mask will be applied is randomly
#     chosen uniformly over the whole images.
#     Args:
#       images: A tensor of shape `(batch_size, height, width, channels)`.
#       mask_size: Specifies how big the zero mask that will be generated is that
#         is applied to the images. The mask will be of size
#         `(mask_height x mask_width)`. Note: mask_size should be divisible by 2.
#       offset: A tuple of `(height, width)` or `(batch_size, 2)`
#       constant_values: What pixel value to fill in the images in the area that has
#         the cutout mask applied to it.
#     Returns:
#       A `Tensor` of the same shape and dtype as `images`.
#     Raises:
#       InvalidArgumentError: if `mask_size` can't be divisible by 2.
#     """
#     with tf.name_scope("cutout"):
#         images = tf.convert_to_tensor(images)
#         mask_size = tf.convert_to_tensor(mask_size)
#         offset = tf.convert_to_tensor(offset)
#
#         image_static_shape = images.shape
#         image_dynamic_shape = tf.shape(images)
#         image_height, image_width, channels = (
#             image_dynamic_shape[1],
#             image_dynamic_shape[2],
#             image_dynamic_shape[3],
#         )
#
#         mask_size, offset = _norm_params(mask_size, offset)
#         mask_size = mask_size // 2
#
#         cutout_center_heights = offset[:, 0]
#         cutout_center_widths = offset[:, 1]
#
#         lower_pads = tf.maximum(0, cutout_center_heights - mask_size[0])
#         upper_pads = tf.maximum(0, image_height - cutout_center_heights - mask_size[0])
#         left_pads = tf.maximum(0, cutout_center_widths - mask_size[1])
#         right_pads = tf.maximum(0, image_width - cutout_center_widths - mask_size[1])
#
#         cutout_shape = tf.transpose(
#             [
#                 image_height - (lower_pads + upper_pads),
#                 image_width - (left_pads + right_pads),
#             ],
#             [1, 0],
#         )
#
#         def fn(i):
#             padding_dims = [
#                 [lower_pads[i], upper_pads[i]],
#                 [left_pads[i], right_pads[i]],
#             ]
#             mask = tf.pad(
#                 tf.zeros(cutout_shape[i], dtype=tf.bool),
#                 padding_dims,
#                 constant_values=True,
#             )
#             return mask
#
#         mask = tf.map_fn(
#             fn,
#             tf.range(tf.shape(cutout_shape)[0]),
#             fn_output_signature=tf.TensorSpec(
#                 shape=image_static_shape[1:-1], dtype=tf.bool
#             ),
#         )
#         mask = tf.expand_dims(mask, -1)
#         mask = tf.tile(mask, [1, 1, 1, channels])
#
#         images = tf.where(
#             mask,
#             images,
#             tf.cast(constant_values, dtype=images.dtype),
#         )
#         images.set_shape(image_static_shape)
#         return images
#
#
# def random_cutout(images: TensorLike, mask_size: TensorLike, constant_values: Number = 0.) -> tf.Tensor:
#     """Apply [cutout](https://arxiv.org/abs/1708.04552) to images with random offset.
#     This operation applies a `(mask_height x mask_width)` mask of zeros to
#     a random location within `images`. The pixel values filled in will be of
#     the value `constant_values`. The location where the mask will be applied is
#     randomly chosen uniformly over the whole images.
#
#     Args:
#       images:           A tensor of shape `(batch_size, height, width, channels)`.
#       mask_size:        Specifies how big the zero mask that will be generated is that
#                         is applied to the images. The mask will be of size
#                         `(mask_height x mask_width)`. Note: mask_size should be divisible by 2.
#       constant_values:  What pixel value to fill in the images in the area that has
#                         the cutout mask applied to it.
#
#     Returns:
#       A `Tensor` of the same shape and dtype as `images`
#     """
#     images = tf.convert_to_tensor(images)
#     mask_size = tf.convert_to_tensor(mask_size)
#
#     image_dynamic_shape = tf.shape(images)
#     batch_size, image_height, image_width = (
#         image_dynamic_shape[0],
#         image_dynamic_shape[1],
#         image_dynamic_shape[2],
#     )
#
#     mask_size, _ = _norm_params(mask_size, offset=None)
#
#     cutout_center_height = _random_center(mask_size[0], image_height, batch_size, seed)
#     cutout_center_width = _random_center(mask_size[1], image_width, batch_size, seed)
#
#     offset = tf.transpose([cutout_center_height, cutout_center_width], [1, 0])
#     return cutout(images, mask_size, offset, constant_values)<|MERGE_RESOLUTION|>--- conflicted
+++ resolved
@@ -306,7 +306,6 @@
         return dataset.map(self.transform, num_parallel_calls=self.num_parallel_calls)
 
 
-<<<<<<< HEAD
 #class RandomCutout:
 #    @capture_params
 #    def __init__(self, cutout_size, input_key='image',
@@ -322,24 +321,6 @@
 #    
 #    def __call__(self, dataset):
 #        return dataset.map(self.transform, self.num_parallel_calls)
-=======
-class RandomCutout:
-    @capture_params
-    def __init__(
-        self, cutout_size, input_key="image", num_parallel_calls=tf.data.AUTOTUNE
-    ) -> None:
-        self.key = input_key
-        self.cutout_size = cutout_size
-        self.num_parallel_calls = num_parallel_calls
-
-    def transform(self, batch):
-        output_image = tfa.image.random_cutout(batch[self.key], self.cutout_size)
-        batch.update({self.key: output_image})
-        return batch
-
-    def __call__(self, dataset):
-        return dataset.map(self.transform, self.num_parallel_calls)
->>>>>>> cd40ddeb
 
 
 # @tf.function
